import wikidot

# Basic python stuff
import os
import codecs
import pickle as pickle
import json

# git stuff
from git import Repo, Actor
import time # For parsing unix epoch timestamps from wikidot and convert to normal timestamps
import re # For sanitizing usernames to fake email addresses

# Repository builder and maintainer
# Contains logic for actual loading and maintaining the repository over the course of its construction.

# Usage:
#   rm = RepoMaintainer(wikidot, path)
#   rm.buildRevisionList(pages, depth, category, tags)
#   rm.openRepo()
#   while rm.commitNext():
#       pass
#   rm.cleanup()

# Talkative.

class RepoMaintainer:
    def __init__(self, wikidot, path):
        # Settings
        self.wd = wikidot           # Wikidot instance
        self.path = path            # Path to repository
        self.debug = False          # = True to enable more printing
        self.storeRevIds = True     # = True to store .revid with each commit

        # Internal state
        self.wrevs = None           # Compiled wikidot revision list (history)
        self.fetched_revids = []    # Compiled wikidot revision list (history)

        self.rev_no = 0             # Next revision to process
        self.last_names = {}        # Tracks page renames: name atm -> last name in repo
        self.last_parents = {}      # Tracks page parent names: name atm -> last parent in repo
        self.category = None        # Tracks category(s) to get form
        self.tags = None            # Tracks tag(s) to get form

        self.repo = None            # Git repo object
        self.index = None           # Git current index object


    #
    # Saves and loads revision list from file
    #
    def saveWRevs(self):
        fp = open(self.path+'/.wrevs', 'wb')
        pickle.dump(self.wrevs, fp)
        fp.close()

    def loadWRevs(self):
        fp = open(self.path+'/.wrevs', 'rb')
        self.wrevs = pickle.load(fp)
        fp.close()

    def savePages(self, pages):
        fp = open(self.path+'/.pages', 'wb')
        pickle.dump(pages, fp)
        fp.close()

    def appendFetchedRevid(self, revid):
        fp = open(self.path+'/.fetched.txt', 'a')
        fp.write(revid + '\n')
        fp.close()

    def loadFetchedRevids(self):
        self.fetched_revids = [line.rstrip() for line in open(self.path+'/.fetched.txt', 'r')]

    # Persistent metadata about the repo:
    #  - Tracks page renames: name atm -> last name in repo
    #  - Tracks page parent names: name atm -> last parent in repo
    # Variable metadata about the repo:
    #  - Tracks category: settings for category(s) to get from
    #  - Tracks tags: settings for tag(s) to get from
    def saveMetadata(self):
        metadata = { 'category': self.category, 'tags': self.tags, 'names': self.last_names, 'parents': self.last_parents }
        fp = open(self.path+'/.metadata.json', 'w')
        json.dump(metadata, fp)
        fp.close()

    def loadMetadata(self):
        fp = open(self.path+'/.metadata.json', 'r')
        metadata = json.load(fp)
        self.category = metadata['category']
        self.tags = metadata['tags']
        self.last_names = metadata['names']
        self.last_parents = metadata['parents']
        fp.close()

        self.loadFetchedRevids()
    #
    # Compiles a combined revision list for a given set of pages, or all pages on the site.
    #  pages: compile history for these pages
    #  depth: download at most this number of revisions
    #  category: get from these category(s)
    #  tags: get from these tag(s)
    #
    # If there exists a cached revision list at the repository destination,
    # it is loaded and no requests are made.
    #
    def buildRevisionList(self, pages = None, depth = 10000, category = None, tags = None, created_by = None):
        if os.path.isfile(self.path+'/.metadata.json'):
            self.loadMetadata()

        self.category = category if category else (self.category if self.category else '.')
        self.tags = tags if tags else (self.tags if self.tags else None)
        self.created_by = created_by if created_by else (self.created_by if self.created_by else None)

        if os.path.isfile(self.path+'/.wrevs'):
            print("Loading cached revision list...")
            self.loadWRevs()
        else:
            self.wrevs = []
            if self.debug:
                print('No existing wrevs')

        if os.path.isfile(self.path+'/.fetched.txt'):
            self.loadFetchedRevids()
            print(self.fetched_revids)
        else:
            self.fetched_revids = []

        if self.debug:
            print("Building revision list...")

        if not pages:
            if os.path.isfile(self.path+'/.pages'):
                print('Loading fetched pages')
                fp = open(self.path+'/.pages', 'rb')
                pages = pickle.load(fp)
                fp.close()


            if not pages:
                if self.debug:
                    print('Need to fetch pages')
                pages = self.wd.list_pages(10000, self.category, self.tags, self.created_by)
                self.savePages(pages)
            elif self.debug:
                print(len(pages), 'pages loaded')

        fetched_pages = []

        if self.debug:
            print('Collecting already pages we already got revisions for')

        # TODO: I don't know python, but this is highly suboptimal (and takes a ton of time)
        # Should use a set/hashmap/whatever python calls it
        for wrev in self.wrevs:
            page_name = wrev['page_name']

            if page_name in fetched_pages:
                continue

            fetched_pages.append(page_name)

        if self.debug:
            print("Already fetched revisions for " + str(len(fetched_pages)) + " of " + str(len(pages)))

        fetched = 0
        for page in pages:
            if page in fetched_pages:
                continue

            # TODO: more generic blacklisting
            if page == "sandbox":
                if self.debug:
                    print("Skipping", page)
                continue

            if self.debug:
                print("Querying page: " + page + " " + str(fetched) + "/" + str(len(pages) - len(fetched_pages)))
            fetched += 1
            page_id = self.wd.get_page_id(page)

            if self.debug:
                print(("ID: "+str(page_id)))

            if page_id is None:
                print('Page gone?', page)
                continue

            revs = self.wd.get_revisions(page_id, depth)
            print("Revisions to fetch: "+str(len(revs)))
            for rev in revs:
                if rev['id'] in self.fetched_revids:
                    print(rev['id'], 'already fetched')
                    continue

                self.wrevs.append({
                  'page_id' : page_id,
                  'page_name' : page, # name atm, not at revision time
                  'rev_id' : rev['id'],
                  'flag' : rev['flag'],
                  'date' : rev['date'],
                  'user' : rev['user'],
                  'comment' : rev['comment'],
                })
            self.saveWRevs() # Save a cached copy

        print("")

        print(("Total revisions: "+str(len(self.wrevs))))

        if self.debug:
            print("Sorting revisions...")

        self.wrevs.sort(key=lambda rev: rev['date'])

        if self.debug:
            if len(self.wrevs) < 100:
                print("")
                print("Revision list: ")
                for rev in self.wrevs:
                    print((str(rev)+"\n"))
                print("")
            else:
                print("Too many revisions, not printing everything")


    #
    # Saves and loads operational state from file
    #
    def saveState(self):
        fp = open(self.path+'/.wstate', 'wb')
        pickle.dump(self.rev_no, fp)
        fp.close()

    def loadState(self):
        fp = open(self.path+'/.wstate', 'rb')
        self.rev_no = pickle.load(fp)
        fp.close()


    #
    # Initializes the construction process, after the revision list has been compiled.
    # Either creates a new repo, or loads the existing one at the target path
    # and restores its construction state.
    #
    def openRepo(self):
        # Create a new repository or continue from aborted dump
        self.last_names = {} # Tracks page renames: name atm -> last name in repo
        self.last_parents = {} # Tracks page parent names: name atm -> last parent in repo

        if os.path.isfile(self.path+'/.git'):
            print("Continuing from aborted dump state...")
            self.loadState()
            self.repo = Repo(self.path)
            assert not self.repo.bare

        else: # create a new repository (will fail if one exists)
            print("Initializing repository...")
            self.repo = Repo.init(self.path)
            self.rev_no = 0

            if self.storeRevIds:
                # Add revision id file to the new repo
                fname = '/.revid'
                codecs.open(self.path + fname, "w", "UTF-8").close()
                self.repo.index.add([fname])
                self.index.commit("Initial creation of repo")
        self.index = self.repo.index

    #
    # Takes an unprocessed revision from a revision log, fetches its data and commits it.
    # Returns false if no unprocessed revisions remain.
    #
    def commitNext(self):
        if self.rev_no >= len(self.wrevs):
            return False

        rev = self.wrevs[self.rev_no]
        pagerev = [val for idx,val in enumerate(self.wrevs) if (val['page_id']==rev['page_id'])]
        tagrev = [val for idx,val in enumerate(pagerev) if (val['flag']=='A')]
        unixname = rev['page_name']

        if rev['rev_id'] in self.fetched_revids:
            if self.debug:
                print(rev['rev_id'], 'already fetched')

            self.rev_no += 1

            self.saveState() # Update operation state
            return True

        source = self.wd.get_revision_source(rev['rev_id'])
        # Page title and unix_name changes are only available through another request:
        details = self.wd.get_revision_version(rev['rev_id'])
        # Page tags changes are only available through a third request:
        if tagrev:
            new_rev_id = tagrev[0]['rev_id'] if rev['rev_id']!=tagrev[0]['rev_id'] else pagerev[0]['rev_id']
            tags = self.wd.get_tags_from_diff(rev['rev_id'], new_rev_id)
        else:
            # Page scraping for tags
            # This has to be done because we dont know if the page tags are empty or same as created with url /tags/
            tags = self.wd.get_page_tags(unixname)

        # Store revision_id for last commit
        # Without this, empty commits (e.g. file uploads) will be skipped by Git
        if self.storeRevIds:
            fname = self.path+'/.revid'
            outp = codecs.open(fname, "w", "UTF-8")
            outp.write(rev['rev_id']) # rev_ids are unique amongst all pages, and only one page changes in each commit anyway
            outp.close()

        winsafename = unixname.replace(':','~') # windows does not allow ':' in file name, this makes pages with colon in unix name safe on windows
        rev_unixname = details['unixname'] if details['unixname'] else unixname # may be different in revision than atm
        rev_winsafename = rev_unixname.replace(':','~') # windows-safe name in revision

        # Unfortunately, there's no exposed way in Wikidot to see page breadcrumbs at any point in history.
        # The only way to know they were changed is revision comments, though evil people may trick us.
        if rev['comment'].startswith('Parent page set to: "'):
            # This is a parenting revision, remember the new parent
            parent_unixname = rev['comment'][21:-2]
            self.last_parents[unixname] = parent_unixname
        else:
            # Else use last parent_unixname we've recorded
            parent_unixname =  self.last_parents[unixname] if unixname in self.last_parents else None
        # There are also problems when parent page gets renamed -- see updateChildren

        # If the page is tracked and its name just changed, tell Git
        fname = str(rev_winsafename) + '.txt'
        rename = (unixname in self.last_names) and (self.last_names[unixname] != rev_unixname)

        commit_msg = ""

        added_file_paths = []

        if rename:
            name_rename_from = str(self.last_names[unixname]).replace(':','~')+'.txt'

            if self.debug:
                print("Moving renamed", name_rename_from, "to", fname)

            self.updateChildren(self.last_names[unixname], rev_unixname) # Update children which reference us -- see comments there

            # Try to do the best we can, these situations usually stem from vandalism people have cleaned up
            if os.path.isfile(self.path + '/' + name_rename_from):
                self.index.move([name_rename_from, fname], force=True)
                commit_msg += "Renamed from " + str(self.last_names[unixname]) + ' to ' + str(rev_unixname) + ' '
            else:
                print("Source file does not exist, probably deleted or renamed from already?", name_rename_from)

        # Add new page
        elif not os.path.isfile(self.path + '/' + fname): # never before seen
            commit_msg += "Created "
            if self.debug:
                print("Adding", fname)
        elif rev['comment'] == '':
            commit_msg += "Updated "

        self.last_names[unixname] = rev_unixname

        # Ouput contents
        outp = codecs.open(self.path + '/' + fname, "w", "UTF-8")
        if details['title']:
<<<<<<< HEAD
            outp.write('title:'+details['title']+'\n')
        if tags:
            outp.write('tags:'+' '.join(tags)+'\n')
=======
            outp.write('title:' + details['title']+'\n')
>>>>>>> 2eabf6b1
        if parent_unixname:
            outp.write('parent:'+parent_unixname+'\n')
        outp.write(source)
        outp.close()

        added_file_paths.append(str(fname))

        commit_msg += rev_unixname

        # Commit
        if rev['comment'] != '':
            commit_msg += ': ' + rev['comment']
        else:
            commit_msg += ' (no message)'
        if rev['date']:
            parsed_time = time.gmtime(int(rev['date'])) # TODO: assumes GMT
            commit_date = time.strftime('%Y-%m-%d %H:%M:%S', parsed_time)
        else:
            commit_date = None

        got_images = False;
        for image in details['images']:
            if self.wd.maybe_download_file(image['src'], self.path + '/' + image['filepath']):
                got_images = True
                # If we do this gitpython barfs on itself
                #added_file_paths.append(image['filepath'])

        if got_images:
            added_file_paths.append("images")
        print("Committing: " + str(self.rev_no) + '. '+commit_msg)

        # Include metadata in the commit (if changed)
        self.appendFetchedRevid(rev['rev_id'])
        self.saveMetadata()
        added_file_paths.append('.metadata.json')
        self.index.add(added_file_paths)

        username = str(rev['user'])
        email = re.sub(pattern = r'[^a-zA-Z0-9\-.+]', repl='', string=username).lower() + '@' + self.wd.sitename
        author = Actor(username, email)

        commit = self.index.commit(commit_msg, author=author, author_date=commit_date)

        if self.debug:
            print('Committed', commit.name_rev, 'by', author)

        self.fetched_revids.append(rev['rev_id'])

        self.rev_no += 1
        self.saveState() # Update operation state

        return True


    #
    # Updates all children of the page to reflect parent's unixname change.
    #
    # Any page may be assigned a parent, which adds entry to revision log. We store this as parent:unixname in the page body.
    # A parent may then be renamed.
    # Wikidot logs no additional changes for child pages, yet they stay linked to the parent.
    #
    # Therefore, on every rename we must update all linked children in the same revision.
    #
    def updateChildren(self, oldunixname, newunixname):
        for child in list(self.last_parents.keys()):
            if self.last_parents[child] == oldunixname:
                self.updateParentField(child, self.last_parents[child], newunixname)

    #
    # Processes a page file and updates "parent:..." string to reflect a change in parent's unixname.
    # The rest of the file is preserved.
    #
    def updateParentField(self, child_unixname, parent_oldunixname, parent_newunixname):
        child_winsafename = child_unixname.replace(':','~')
        parent_winsafename = parent_unixname.replace(':','~')
        with codecs.open(self.path+'/'+child_winsafename+'.txt', "r", "UTF-8") as f:
            content = f.readlines()
        # Since this is all tracked by us, we KNOW there's a line in standard format somewhere
        idx = content.index('parent:'+parent_oldunixname+'\n')
        if idx < 0:
            raise Exception("Cannot update child page "+child_unixname+": "
                +"it is expected to have parent set to "+parent_oldunixname+", but there seems to be no such record in it.");
        content[idx] = 'parent:'+parent_newunixname+'\n'
        with codecs.open(self.path+'/'+child_winsafename+'.txt', "w", "UTF-8") as f:
            f.writelines(content)


    #
    # Finalizes the construction process and deletes any temporary files.
    #
    def cleanup(self):
        if os.path.exists(self.path+'/.wstate'):
            os.remove(self.path+'/.wstate')
        else:
            print("wstate does not exist?")

        if os.path.exists(self.path+'/.wrevs'):
            os.remove(self.path+'/.wrevs')
        else:
            print("wrevs does not exist?")

        if os.path.exists(self.path+'/.pages'):
            os.remove(self.path+'/.pages')

        if self.rev_no > 0:
            self.index.add(['.fetched.txt'])
            self.index.commit('Updating fetched revisions')<|MERGE_RESOLUTION|>--- conflicted
+++ resolved
@@ -360,13 +360,9 @@
         # Ouput contents
         outp = codecs.open(self.path + '/' + fname, "w", "UTF-8")
         if details['title']:
-<<<<<<< HEAD
-            outp.write('title:'+details['title']+'\n')
+            outp.write('title:' + details['title']+'\n')
         if tags:
             outp.write('tags:'+' '.join(tags)+'\n')
-=======
-            outp.write('title:' + details['title']+'\n')
->>>>>>> 2eabf6b1
         if parent_unixname:
             outp.write('parent:'+parent_unixname+'\n')
         outp.write(source)
